--- conflicted
+++ resolved
@@ -4,11 +4,7 @@
 
 [project]
 name = "jaf-py"
-<<<<<<< HEAD
-version = "2.4.5"
-=======
 version = "2.4.6"
->>>>>>> c1bd323b
 description = "A purely functional agent framework with immutable state and composable tools - Python implementation"
 readme = "README.md"
 license = "MIT"
