--- conflicted
+++ resolved
@@ -819,13 +819,8 @@
                         )
 
             return RunResult(
-<<<<<<< HEAD
                 final_state=replace(state, messages=new_messages, turn_count=state.turn_count + 1, approvals=state.approvals),
-                outcome=CompletedOutcome(output=assistant_message.content)
-=======
-                final_state=replace(state, messages=new_messages, turn_count=state.turn_count + 1),
                 outcome=CompletedOutcome(output=get_text_content(assistant_message.content))
->>>>>>> 082c26ba
             )
 
     # Model produced neither content nor tool calls
