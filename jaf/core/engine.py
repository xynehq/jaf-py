--- conflicted
+++ resolved
@@ -403,45 +403,11 @@
     config: RunConfig[Ctx]
 ) -> RunResult[Out]:
     """Internal run function with recursive execution logic."""
-<<<<<<< HEAD
-    
-=======
     # Try to resume pending tool calls first
     resumed = await try_resume_pending_tool_calls(state, config)
     if resumed:
         return resumed
     
-    # Check initial input guardrails on first turn
-    if state.turn_count == 0:
-        first_user_message = next((m for m in state.messages if m.role == ContentRole.USER or m.role == 'user'), None)
-        if first_user_message and config.initial_input_guardrails:
-            for guardrail in config.initial_input_guardrails:
-                if config.on_event:
-                    config.on_event(GuardrailEvent(data=GuardrailEventData(
-                        guardrail_name=getattr(guardrail, '__name__', 'unknown_guardrail'),
-                        content=get_text_content(first_user_message.content)
-                    )))
-                if asyncio.iscoroutinefunction(guardrail):
-                    result = await guardrail(get_text_content(first_user_message.content))
-                else:
-                    result = guardrail(get_text_content(first_user_message.content))
-
-                if not result.is_valid:
-                    if config.on_event:
-                        config.on_event(GuardrailEvent(data=GuardrailEventData(
-                            guardrail_name=getattr(guardrail, '__name__', 'unknown_guardrail'),
-                            content=get_text_content(first_user_message.content),
-                            is_valid=False,
-                            error_message=result.error_message
-                        )))
-                    return RunResult(
-                        final_state=state,
-                        outcome=ErrorOutcome(error=InputGuardrailTripwire(
-                            reason=result.error_message or "Input guardrail failed"
-                        ))
-                    )
-
->>>>>>> 5d21e4f9
     # Check max turns
     max_turns = config.max_turns or 50
     if state.turn_count >= max_turns:
@@ -879,32 +845,23 @@
                                     guardrail_name=getattr(guardrail, '__name__', 'unknown_guardrail'),
                                     content=output_data
                                 )))
-<<<<<<< HEAD
-                            if asyncio.iscoroutinefunction(guardrail):
-                                result = await guardrail(output_data)
-                            else:
-                                result = guardrail(output_data)
-
-                            if not result.is_valid:
-                                if config.on_event:
-                                    config.on_event(GuardrailViolationEvent(data=GuardrailViolationEventData(
-                                        stage='output',
-                                        reason=getattr(result, 'error_message', 'Output guardrail failed')
-                                    )))
-                                return RunResult(
-                                    final_state=replace(state, messages=new_messages),
-                                    outcome=ErrorOutcome(error=OutputGuardrailTripwire(
-                                        reason=getattr(result, 'error_message', 'Output guardrail failed')
-                                    ))
-                                )
-=======
+                        if asyncio.iscoroutinefunction(guardrail):
+                            result = await guardrail(output_data)
+                        else:
+                            result = guardrail(output_data)
+
+                        if not result.is_valid:
+                            if config.on_event:
+                                config.on_event(GuardrailViolationEvent(data=GuardrailViolationEventData(
+                                    stage='output',
+                                    reason=getattr(result, 'error_message', 'Output guardrail failed')
+                                )))
                             return RunResult(
                                 final_state=replace(state, messages=new_messages, approvals=state.approvals),
                                 outcome=ErrorOutcome(error=OutputGuardrailTripwire(
-                                    reason=result.error_message or "Output guardrail failed"
+                                    reason=getattr(result, 'error_message', 'Output guardrail failed')
                                 ))
                             )
->>>>>>> 5d21e4f9
 
                 return RunResult(
                     final_state=replace(state, messages=new_messages, turn_count=state.turn_count + 1, approvals=state.approvals),
@@ -947,7 +904,6 @@
                                 guardrail_name=getattr(guardrail, '__name__', 'unknown_guardrail'),
                                 content=get_text_content(assistant_message.content)
                             )))
-<<<<<<< HEAD
                         if asyncio.iscoroutinefunction(guardrail):
                             result = await guardrail(get_text_content(assistant_message.content))
                         else:
@@ -960,19 +916,11 @@
                                     reason=getattr(result, 'error_message', 'Output guardrail failed')
                                 )))
                             return RunResult(
-                                final_state=replace(state, messages=new_messages),
+                                final_state=replace(state, messages=new_messages, approvals=state.approvals),
                                 outcome=ErrorOutcome(error=OutputGuardrailTripwire(
                                     reason=getattr(result, 'error_message', 'Output guardrail failed')
                                 ))
                             )
-=======
-                        return RunResult(
-                            final_state=replace(state, messages=new_messages, approvals=state.approvals),
-                            outcome=ErrorOutcome(error=OutputGuardrailTripwire(
-                                reason=result.error_message or "Output guardrail failed"
-                            ))
-                        )
->>>>>>> 5d21e4f9
 
             return RunResult(
                 final_state=replace(state, messages=new_messages, turn_count=state.turn_count + 1, approvals=state.approvals),
