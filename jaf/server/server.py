"""
FastAPI-based HTTP server for the JAF framework.

This module implements a complete HTTP server that exposes JAF agents
via REST API endpoints with proper error handling and validation.
"""

import time
import uuid
import asyncio
import json
from dataclasses import asdict, replace
from typing import TypeVar, Dict, Set

from fastapi import FastAPI, HTTPException, Request
from fastapi.middleware.cors import CORSMiddleware
from fastapi.responses import StreamingResponse

from ..core.engine import run
from ..core.streaming import run_streaming
from ..core.types import (
    ApprovalValue,
    CompletedOutcome,
    ErrorOutcome,
    InterruptedOutcome,
    Message,
    MessageContentPart,
    Attachment,
    RunState,
    create_run_id,
    create_trace_id,
)
from ..memory.types import MemoryConfig
from .types import (
    AgentInfo,
    AgentListData,
    AgentListResponse,
    ApprovalMessage,
    BaseOutcomeData,
    ChatRequest,
    ChatResponse,
    CompletedChatData,
    ConversationData,
    ConversationResponse,
    DeleteConversationData,
    DeleteConversationResponse,
    HealthResponse,
    HttpMessage,
    InterruptedOutcomeData,
    InterruptionData,
    MemoryHealthResponse,
    PendingApprovalData,
    PendingApprovalsData,
    PendingApprovalsResponse,
    ServerConfig,
    ToolCallInterruption,
)

Ctx = TypeVar('Ctx')

<<<<<<< HEAD
# Helper functions for HITL (moved outside like TypeScript)
def stable_stringify(value) -> str:
    """Create deterministic JSON string for tool call signatures."""
    try:
        if isinstance(value, dict):
            return json.dumps(value, sort_keys=True, separators=(',', ':'))
        return json.dumps(value, separators=(',', ':'))
    except (TypeError, ValueError):
        return str(value)

def try_parse_json(s: str):
    """Try to parse JSON, return original string if it fails."""
    try:
        return json.loads(s)
    except (json.JSONDecodeError, TypeError):
        return s

def compute_tool_call_signature(tool_call) -> str:
    """Compute deterministic signature for tool call matching."""
    try:
        args = try_parse_json(tool_call.function.arguments)
        return f"{tool_call.function.name}:{stable_stringify(args)}"
    except Exception:
        return f"{tool_call.function.name}:unknown"
=======
def _convert_http_message_to_core(http_msg: HttpMessage) -> Message:
    """Convert HTTP message format to core Message format."""
    # Convert content
    if isinstance(http_msg.content, str):
        content = http_msg.content
    else:
        # Convert list of content parts
        content_parts = []
        for i, part in enumerate(http_msg.content):
            if part.type == 'text':
                content_parts.append(MessageContentPart(
                    type='text',
                    text=part.text,
                    image_url=None,
                    file=None
                ))
            elif part.type == 'image_url':
                content_parts.append(MessageContentPart(
                    type='image_url',
                    text=None,
                    image_url=part.image_url,
                    file=None
                ))
            elif part.type == 'file':
                content_parts.append(MessageContentPart(
                    type='file',
                    text=None,
                    image_url=None,
                    file=part.file
                ))
            else:
                # Raise explicit error for unrecognized part types
                raise ValueError(f"Unrecognized message content part type: '{part.type}' at index {i}. "
                                 f"Supported types are: 'text', 'image_url', 'file'")
        content = content_parts

    # Convert attachments
    attachments = None
    if http_msg.attachments:
        attachments = [
            Attachment(
                kind=att.kind,
                mime_type=att.mime_type,
                name=att.name,
                url=att.url,
                data=att.data,
                format=att.format,
                use_litellm_format=att.use_litellm_format
            )
            for att in http_msg.attachments
        ]

    return Message(
        role=http_msg.role,
        content=content,
        attachments=attachments,
        tool_call_id=http_msg.tool_call_id,
        tool_calls=http_msg.tool_calls
    )

def _convert_core_message_to_http(core_msg: Message) -> HttpMessage:
    """Convert core Message format to HTTP message format."""
    from .types import HttpAttachment, HttpMessageContentPart
    from ..core.types import get_text_content
    
    # Convert content
    if isinstance(core_msg.content, str):
        content = core_msg.content
    elif isinstance(core_msg.content, list):
        # Convert content parts to HTTP format
        http_parts = []
        for i, part in enumerate(core_msg.content):
            if part.type == 'text':
                http_parts.append(HttpMessageContentPart(
                    type='text',
                    text=part.text,
                    image_url=None,
                    file=None
                ))
            elif part.type == 'image_url':
                http_parts.append(HttpMessageContentPart(
                    type='image_url',
                    text=None,
                    image_url=part.image_url,
                    file=None
                ))
            elif part.type == 'file':
                http_parts.append(HttpMessageContentPart(
                    type='file',
                    text=None,
                    image_url=None,
                    file=part.file
                ))
            else:
                # Raise explicit error for unrecognized part types
                message_info = f"role={core_msg.role}"
                raise ValueError(f"Unrecognized core message content part type: '{part.type}' at index {i}. "
                                f"Message info: {message_info}. "
                                f"Supported types are: 'text', 'image_url', 'file'")
        content = http_parts
    else:
        content = get_text_content(core_msg.content)

    # Convert attachments
    attachments = None
    if core_msg.attachments:
        attachments = [
            HttpAttachment(
                kind=att.kind,
                mime_type=att.mime_type,
                name=att.name,
                url=att.url,
                data=att.data,
                format=att.format,
                use_litellm_format=att.use_litellm_format
            )
            for att in core_msg.attachments
        ]

    return HttpMessage(
        role=core_msg.role,
        content=content,
        attachments=attachments,
        tool_call_id=core_msg.tool_call_id,
        tool_calls=core_msg.tool_calls
    )
>>>>>>> 082c26ba

def create_jaf_server(config: ServerConfig[Ctx]) -> FastAPI:
    """Create and configure a JAF server instance."""

    start_time = time.time()
    
    # SSE subscribers for approval-related events (matching TypeScript)
    approval_subscribers = set()
    
    def sse_send(response, event: str, data: dict):
        """Send SSE event to client."""
        try:
            response.write(f"event: {event}\n")
            response.write(f"data: {json.dumps(data)}\n\n")
        except Exception:
            pass  # ignore connection errors
    
    def broadcast_approval_required(payload: dict):
        """Broadcast approval_required event to SSE clients."""
        for client in approval_subscribers.copy():  # copy to avoid modification during iteration
            filter_conv_id = client.get('filter_conversation_id')
            if filter_conv_id and filter_conv_id != payload.get('conversationId'):
                continue
            
            payload_with_timestamp = {
                **payload,
                'timestamp': payload.get('timestamp', time.strftime('%Y-%m-%dT%H:%M:%S.%fZ'))
            }
            sse_send(client['response'], 'approval_required', payload_with_timestamp)
    
    def broadcast_approval_decision(payload: dict):
        """Broadcast approval_decision event to SSE clients."""
        for client in approval_subscribers.copy():  # copy to avoid modification during iteration
            filter_conv_id = client.get('filter_conversation_id')
            if filter_conv_id and filter_conv_id != payload.get('conversationId'):
                continue
            
            payload_with_timestamp = {
                **payload,
                'timestamp': payload.get('timestamp', time.strftime('%Y-%m-%dT%H:%M:%S.%fZ'))
            }
            sse_send(client['response'], 'approval_decision', payload_with_timestamp)

    app = FastAPI(
        title="JAF Agent Framework Server",
        description="HTTP API for JAF agents with HITL support",
        version="2.0.0",
        docs_url="/docs",
        redoc_url="/redoc"
    )

    # Setup middleware
    if config.cors is not False:
        app.add_middleware(
            CORSMiddleware,
            allow_origins=["*"],
            allow_credentials=True,
            allow_methods=["*"],
            allow_headers=["*"],
        )

    @app.get("/health", response_model=HealthResponse)
    async def health_check():
        return HealthResponse(
            status="healthy",
            timestamp=time.strftime("%Y-%m-%dT%H:%M:%S.%fZ"),
            version="2.0.0",
            uptime=int((time.time() - start_time) * 1000)
        )

    @app.get("/agents", response_model=AgentListResponse)
    async def list_agents():
        try:
            agents = [
                AgentInfo(
                    name=name,
                    description=agent.instructions(None) if agent.instructions else "",
                    tools=[tool.schema.name for tool in agent.tools or []]
                )
                for name, agent in config.agent_registry.items()
            ]
            return AgentListResponse(success=True, data=AgentListData(agents=agents))
        except Exception as e:
            return AgentListResponse(success=False, error=str(e))

    @app.post("/chat", response_model=ChatResponse)
    async def chat_completion(request: ChatRequest):
        request_start_time = time.time()
        
        try:
            # Validate request (matching TypeScript approach)
            validated_request = request  # Already validated by FastAPI, but keeping TypeScript structure
            
            # Check if agent exists (matching TypeScript response pattern)
            if validated_request.agent_name not in config.agent_registry:
                return ChatResponse(
                    success=False,
                    error=f"Agent '{validated_request.agent_name}' not found. Available agents: {', '.join(config.agent_registry.keys())}"
                )
            
            # Convert HTTP messages to JAF messages (matching TypeScript)
            jaf_messages = [
                Message(
                    role='user' if msg.role == 'system' else msg.role,
                    content=msg.content
                )
                for msg in validated_request.messages
            ]
            
            # Create initial state (matching TypeScript)
            run_id = create_run_id(str(uuid.uuid4()))
            trace_id = create_trace_id(str(uuid.uuid4()))
            
            # Generate conversationId if not provided (matching TypeScript)
            conversation_id = validated_request.conversation_id or f"conv-{uuid.uuid4()}"
        except Exception as e:
            return ChatResponse(success=False, error=f"Invalid request: {str(e)}")

        # Load conversation history to get correct turn count
        initial_turn_count = 0
        if config.default_memory_provider and conversation_id:
            try:
                conversation_result = await config.default_memory_provider.get_conversation(conversation_id)
                if hasattr(conversation_result, 'data') and conversation_result.data:
                    conversation_data = conversation_result.data
                    if conversation_data.metadata and "turn_count" in conversation_data.metadata:
                        initial_turn_count = conversation_data.metadata["turn_count"]
                        print(f"[JAF:SERVER] Loaded initial turn_count: {initial_turn_count}")
            except Exception as e:
                print(f"[JAF:SERVER] Warning: Failed to load conversation history: {e}")

        # Handle approval message(s) if present (matching TypeScript approach)
        initial_approvals = {}  # Will act like TypeScript's Map
        initial_state_messages = jaf_messages
        
        approvals_list = validated_request.approvals or []
        
        async def persist_approval(conv_id: str, appr: ApprovalMessage):
            """Persist approval to memory provider with metadata (matching TypeScript)."""
            if not config.default_memory_provider:
                return
            
            provider = config.default_memory_provider
            # Keyed by previous run/session id + toolCallId for uniqueness (matching TypeScript)
            approval_key = f"{appr.session_id}:{appr.tool_call_id}"
            base_entry = {
                'approved': appr.approved,
                'status': 'approved' if appr.approved else 'rejected',
                'additionalContext': appr.additional_context,
                'sessionId': appr.session_id,
                'toolCallId': appr.tool_call_id,
            }
            
            try:
                existing = await provider.get_conversation(conv_id)
                if existing.success and existing.data:
                    # Try to enrich entry with tool name and signature for robust matching (exactly matching TypeScript)
                    try:
                        msgs = existing.data.messages
                        for i in range(len(msgs) - 1, -1, -1):
                            m = msgs[i]
                            if m.role == 'assistant' and hasattr(m, 'tool_calls') and m.tool_calls:
                                match = next((tc for tc in m.tool_calls if tc.id == appr.tool_call_id), None)
                                if match:
                                    base_entry['toolName'] = match.function.name
                                    base_entry['signature'] = compute_tool_call_signature(match)
                                    break
                    except Exception:
                        pass  # best-effort
                    
                    existing_approvals = (existing.data.metadata.get('toolApprovals') if existing.data.metadata else {}) or {}
                    prev = existing_approvals.get(approval_key)
                    
                    # Merge additionalContext shallowly and avoid regressions (exactly matching TypeScript)
                    merged_additional = {
                        **(prev.get('additionalContext') if prev else {}),
                        **(base_entry.get('additionalContext') or {}),
                    }
                    
                    next_entry = {
                        **(prev or {}),
                        **base_entry,
                        'additionalContext': merged_additional,
                        # Preserve earliest timestamp if no effective change; else update (exactly matching TypeScript)
                        'timestamp': (
                            prev.get('timestamp') if prev and (
                                prev.get('status') == base_entry['status'] and
                                stable_stringify(prev.get('additionalContext')) == stable_stringify(merged_additional)
                            ) else time.strftime('%Y-%m-%dT%H:%M:%S.%fZ')
                        )
                    }
                    
                    # Check if there's actually a change (exactly matching TypeScript)
                    no_change = prev and (
                        prev.get('status') == next_entry['status'] and
                        stable_stringify(prev.get('additionalContext')) == stable_stringify(next_entry['additionalContext']) and
                        (prev.get('toolName') or None) == (next_entry.get('toolName') or None) and
                        (prev.get('signature') or None) == (next_entry.get('signature') or None)
                    )
                    
                    if not no_change:
                        merged_approvals = {**existing_approvals, approval_key: next_entry}
                        await provider.appendMessages(conv_id, [], {'toolApprovals': merged_approvals, 'traceId': trace_id})
                        
                elif existing.success and not existing.data:
                    # Create conversation shell with just metadata if not present (exactly matching TypeScript)
                    entry = {**base_entry, 'timestamp': time.strftime('%Y-%m-%dT%H:%M:%S.%fZ')}
                    await provider.storeMessages(conv_id, [], {'toolApprovals': {approval_key: entry}, 'traceId': trace_id})
                # If provider call failed, we intentionally do not throw; run will proceed
            except Exception:
                # Ignore persistence errors here to avoid breaking the request path (exactly matching TypeScript)
                pass
            
            # Broadcast decision to approvals SSE (exactly matching TypeScript)
            try:
                broadcast_approval_decision({
                    'conversationId': conv_id,
                    'sessionId': appr.session_id,
                    'toolCallId': appr.tool_call_id,
                    'status': 'approved' if appr.approved else 'rejected',
                    'additionalContext': appr.additional_context
                })
            except Exception:
                pass  # ignore
        
        if len(approvals_list) > 0:
            for approval in approvals_list:
                if approval.session_id:  # Matching TypeScript condition
                    initial_approvals[approval.tool_call_id] = {
                        'status': 'approved' if approval.approved else 'rejected',
                        'approved': approval.approved,
                        'additionalContext': approval.additional_context
                    }
                await persist_approval(conversation_id, approval)
        
        # Seed approvals from persisted conversation metadata
        if config.default_memory_provider:
            try:
                conv_result = await config.default_memory_provider.get_conversation(conversation_id)
                if hasattr(conv_result, 'data') and conv_result.data:
                    conversation_data = conv_result.data
                    tool_approvals = getattr(conversation_data.metadata, 'tool_approvals', {}) if conversation_data.metadata else {}
                    
                    if tool_approvals:
                        # Find latest assistant message with tool calls for matching
                        assistant_msg = None
                        for msg in reversed(conversation_data.messages):
                            if hasattr(msg, 'role') and msg.role == 'assistant' and hasattr(msg, 'tool_calls') and msg.tool_calls:
                                assistant_msg = msg
                                break
                        
                        if assistant_msg:
                            candidate_ids = {tc.id for tc in assistant_msg.tool_calls}
                            candidate_signatures = {tc.id: compute_tool_call_signature(tc) for tc in assistant_msg.tool_calls}
                            
                            # Load persisted approvals that aren't already in initial_approvals
                            for approval_entry in tool_approvals.values():
                                if not isinstance(approval_entry, dict):
                                    continue
                                    
                                persisted_tool_call_id = approval_entry.get('tool_call_id')
                                persisted_signature = approval_entry.get('signature')
                                
                                # Try direct ID match first
                                target_id = None
                                if persisted_tool_call_id and persisted_tool_call_id in candidate_ids:
                                    target_id = persisted_tool_call_id
                                elif persisted_signature:
                                    # Signature fallback
                                    for tc_id, sig in candidate_signatures.items():
                                        if sig == persisted_signature:
                                            target_id = tc_id
                                            break
                                
                                if target_id and target_id not in initial_approvals:
                                    status = approval_entry.get('status', 'pending')
                                    if approval_entry.get('approved') is True:
                                        status = 'approved'
                                    elif approval_entry.get('approved') is False:
                                        status = 'rejected'
                                    
                                    initial_approvals[target_id] = ApprovalValue(
                                        status=status,
                                        approved=approval_entry.get('approved', False),
                                        additional_context=approval_entry.get('additional_context')
                                    )
                                        
            except Exception as e:
                print(f"[JAF:SERVER] Warning: Failed to seed approvals from metadata: {e}")

        initial_state = RunState(
            run_id=create_run_id(str(uuid.uuid4())),
            trace_id=create_trace_id(str(uuid.uuid4())),
            messages=[_convert_http_message_to_core(msg) for msg in request.messages],
            current_agent_name=request.agent_name,
            context=request.context or {},
            turn_count=initial_turn_count,  # Use loaded turn count instead of always 0
            approvals=initial_approvals
        )

        run_config_with_memory = config.run_config
        if config.default_memory_provider:
            # Handle memory configuration with request overrides (matching TypeScript)
            memory_config = MemoryConfig(
                provider=config.default_memory_provider,
                auto_store=request.memory.get('auto_store', True) if request.memory else True,
                max_messages=request.memory.get('max_messages') if request.memory else None,
                compression_threshold=request.memory.get('compression_threshold') if request.memory else None,
                store_on_completion=request.store_on_completion if request.store_on_completion is not None else True
            )
            run_config_with_memory = replace(
                run_config_with_memory,
                memory=memory_config,
                conversation_id=conversation_id
            )

        if request.max_turns is not None:
            run_config_with_memory = replace(run_config_with_memory, max_turns=request.max_turns)

        # Handle streaming vs non-streaming (matching TypeScript)
        if request.stream:
            async def event_stream():
                try:
                    # Send initial metadata
                    yield f"event: stream_start\ndata: {json.dumps({
                        'runId': str(initial_state.run_id),
                        'traceId': str(initial_state.trace_id),
                        'conversationId': conversation_id,
                        'agent': request.agent_name
                    })}\n\n"
                    
                    # Stream events from the engine
                    async for event in run_streaming(initial_state, run_config_with_memory):
                        yield f"event: {event.type}\ndata: {json.dumps(asdict(event))}\n\n"
                        
                        # Check for run end and handle approval broadcasts
                        if event.type == 'complete' and hasattr(event, 'data'):
                            outcome = getattr(event.data, 'outcome', None)
                            if outcome and getattr(outcome, 'status', None) == 'interrupted':
                                interruptions = getattr(outcome, 'interruptions', [])
                                for intr in interruptions:
                                    if getattr(intr, 'type', None) == 'tool_approval':
                                        tool_call = getattr(intr, 'tool_call', None)
                                        if tool_call:
                                            broadcast_approval_required({
                                                'conversationId': conversation_id,
                                                'sessionId': getattr(intr, 'session_id', None) or str(initial_state.run_id),
                                                'toolCallId': tool_call.id,
                                                'toolName': tool_call.function.name,
                                                'args': try_parse_json(tool_call.function.arguments),
                                                'signature': compute_tool_call_signature(tool_call)
                                            })
                            break
                            
                except Exception as e:
                    yield f"event: error\ndata: {json.dumps({'message': str(e)})}\n\n"
                finally:
                    yield f"event: stream_end\ndata: {json.dumps({'ended': True})}\n\n"
            
            return StreamingResponse(
                event_stream(),
                media_type="text/event-stream",
                headers={
                    "Cache-Control": "no-cache, no-transform",
                    "Connection": "keep-alive",
                    "X-Accel-Buffering": "no",
                    "Access-Control-Allow-Origin": "*",
                    "Access-Control-Allow-Headers": "*"
                }
            )

        # Non-streaming execution
        result = await run(initial_state, run_config_with_memory)

        http_messages = [_convert_core_message_to_http(msg) for msg in result.final_state.messages]

        # Create proper outcome object
        if isinstance(result.outcome, CompletedOutcome):
            outcome_data = BaseOutcomeData(
                status='completed',
                output=result.outcome.output
            )
        elif isinstance(result.outcome, ErrorOutcome):
            error_info = result.outcome.error
            outcome_data = BaseOutcomeData(
                status='error',
                error={
                    'type': error_info.__class__.__name__,
                    'message': str(error_info)
                }
            )
        elif isinstance(result.outcome, InterruptedOutcome):
            # Convert interruptions to response format
            interruptions = []
            for interruption in result.outcome.interruptions:
                if hasattr(interruption, 'tool_call') and hasattr(interruption, 'type'):
                    tool_call_data = ToolCallInterruption(
                        id=interruption.tool_call.id,
                        function={
                            'name': interruption.tool_call.function.name,
                            'arguments': interruption.tool_call.function.arguments
                        }
                    )
                    interruptions.append(InterruptionData(
                        type='tool_approval',
                        tool_call=tool_call_data,
                        session_id=interruption.session_id or str(result.final_state.run_id)
                    ))
                    
                    # Broadcast approval request via SSE
                    broadcast_approval_required({
                        'conversationId': conversation_id,
                        'sessionId': interruption.session_id or str(result.final_state.run_id),
                        'toolCallId': interruption.tool_call.id,
                        'toolName': interruption.tool_call.function.name,
                        'args': try_parse_json(interruption.tool_call.function.arguments),
                        'signature': compute_tool_call_signature(interruption.tool_call)
                    })
            
            outcome_data = InterruptedOutcomeData(
                status='interrupted',
                interruptions=interruptions
            )
        else:
            outcome_data = BaseOutcomeData(status='error', error='Unknown outcome type')

        return ChatResponse(
            success=True,
            data=CompletedChatData(
                run_id=str(result.final_state.run_id),
                trace_id=str(result.final_state.trace_id),
                messages=http_messages,
                outcome=outcome_data,
                turn_count=result.final_state.turn_count,
                execution_time_ms=int((time.time() - request_start_time) * 1000),  # Use request start time
                conversation_id=conversation_id
            )
        )

    # Memory endpoints
    if config.default_memory_provider:
        @app.get("/conversations/{conversation_id}", response_model=ConversationResponse)
        async def get_conversation(conversation_id: str):
            result = await config.default_memory_provider.get_conversation(conversation_id)

            # Handle Result type properly
            if hasattr(result, 'error'):  # Failure case
                raise HTTPException(status_code=500, detail=str(result.error.message))

            conversation = result.data
            if not conversation:
                raise HTTPException(status_code=404, detail="Conversation not found")

            # Convert ConversationMemory to ConversationData
            conversation_data = ConversationData(
                conversation_id=conversation.conversation_id,
                user_id=conversation.user_id,
                messages=[asdict(msg) for msg in conversation.messages],
                metadata=conversation.metadata
            )

            return ConversationResponse(success=True, data=conversation_data)

        @app.delete("/conversations/{conversation_id}", response_model=DeleteConversationResponse)
        async def delete_conversation(conversation_id: str):
            result = await config.default_memory_provider.delete_conversation(conversation_id)

            # Handle Result type properly
            if hasattr(result, 'error'):  # Failure case
                raise HTTPException(status_code=500, detail=str(result.error.message))

            return DeleteConversationResponse(
                success=True,
                data=DeleteConversationData(conversation_id=conversation_id, deleted=result.data)
            )

        @app.get("/memory/health", response_model=MemoryHealthResponse)
        async def memory_health():
            result = await config.default_memory_provider.health_check()

            # Handle Result type properly
            if hasattr(result, 'error'):  # Failure case
                raise HTTPException(status_code=500, detail=str(result.error.message))

            return MemoryHealthResponse(success=True, data=result.data)

    # Approval endpoints for HITL functionality
    @app.get("/approvals/pending", response_model=PendingApprovalsResponse)
    async def get_pending_approvals(conversation_id: str = None):
        """Get pending approvals for a conversation."""
        try:
            if not conversation_id:
                raise HTTPException(status_code=400, detail="conversation_id is required")
            
            if not config.default_memory_provider:
                return PendingApprovalsResponse(
                    success=False, 
                    error="Memory provider not configured"
                )
            
            # Get conversation to analyze pending approvals
            conv_result = await config.default_memory_provider.get_conversation(conversation_id)
            if hasattr(conv_result, 'error'):
                return PendingApprovalsResponse(success=False, error=str(conv_result.error.message))
            
            if not conv_result.data:
                return PendingApprovalsResponse(
                    success=True,
                    data=PendingApprovalsData(pending=[])
                )
            
            conversation = conv_result.data
            messages = conversation.messages
            approvals_meta = getattr(conversation.metadata, 'tool_approvals', {}) if conversation.metadata else {}
            
            # Find most recent assistant message with tool calls
            assistant_msg = None
            assistant_index = -1
            for i in range(len(messages) - 1, -1, -1):
                msg = messages[i]
                if hasattr(msg, 'role') and msg.role == 'assistant' and hasattr(msg, 'tool_calls') and msg.tool_calls:
                    assistant_msg = msg
                    assistant_index = i
                    break
            
            if not assistant_msg:
                return PendingApprovalsResponse(
                    success=True,
                    data=PendingApprovalsData(pending=[])
                )
            
            # Check which tool calls have already been executed
            tool_ids = {tc.id for tc in assistant_msg.tool_calls}
            executed = set()
            for j in range(assistant_index + 1, len(messages)):
                msg = messages[j]
                if hasattr(msg, 'role') and msg.role == 'tool' and hasattr(msg, 'tool_call_id'):
                    if msg.tool_call_id in tool_ids:
                        executed.add(msg.tool_call_id)
            
            # Build pending approvals list
            pending_approvals = []
            for tc in assistant_msg.tool_calls:
                if tc.id in executed:
                    continue  # Already executed
                
                # Check approval status
                approval_key = f"{conversation.conversation_id}:{tc.id}"
                approval_entry = approvals_meta.get(approval_key)
                
                status = 'pending'
                if approval_entry:
                    status = approval_entry.get('status', 'pending')
                    if approval_entry.get('approved') is True:
                        status = 'approved'
                    elif approval_entry.get('approved') is False:
                        status = 'rejected'
                
                if status == 'pending':
                    pending_approvals.append(PendingApprovalData(
                        conversation_id=conversation_id,
                        tool_call_id=tc.id,
                        tool_name=tc.function.name,
                        args=try_parse_json(tc.function.arguments),
                        signature=compute_tool_call_signature(tc),
                        status='pending',
                        session_id=getattr(conversation.metadata, 'run_id', None) if conversation.metadata else None
                    ))
            
            return PendingApprovalsResponse(
                success=True,
                data=PendingApprovalsData(pending=pending_approvals)
            )
            
        except Exception as e:
            return PendingApprovalsResponse(success=False, error=str(e))

    # Agent-specific chat endpoint (convenience - matching TypeScript)
    @app.post("/agents/{agent_name}/chat", response_model=ChatResponse)
    async def agent_chat_completion(agent_name: str, request_body: ChatRequest):
        """Agent-specific chat endpoint for convenience."""
        # Create modified request with agent name
        modified_request = ChatRequest(
            messages=request_body.messages,
            agent_name=agent_name,
            context=request_body.context,
            max_turns=request_body.max_turns,
            stream=request_body.stream,
            conversation_id=request_body.conversation_id,
            memory=request_body.memory,
            approvals=request_body.approvals
        )
        
        # Delegate to main chat endpoint logic
        return await chat_completion(modified_request)

    # Approvals SSE stream endpoint (matching TypeScript placement inside start function)
    @app.get("/approvals/stream")
    async def stream_approval_updates(request: Request, conversation_id: str = None):
        """Stream real-time approval updates via Server-Sent Events."""
        async def event_stream():
            # Simple client structure matching TypeScript
            client = {
                'response': request,  # Store request for disconnection check
                'filter_conversation_id': conversation_id
            }
            approval_subscribers.add(client)
            
            try:
                # Initial greeting (matching TypeScript)
                yield f"event: stream_start\ndata: {json.dumps({'conversationId': conversation_id})}\n\n"
                
                # Heartbeat like TypeScript (15 second interval)
                last_heartbeat = time.time()
                
                while True:
                    # Check client disconnection
                    if await request.is_disconnected():
                        break
                    
                    # Send heartbeat every 15 seconds
                    current_time = time.time()
                    if current_time - last_heartbeat >= 15:
                        yield f"event: ping\ndata: {json.dumps({'ts': int(current_time * 1000)})}\n\n"
                        last_heartbeat = current_time
                    
                    await asyncio.sleep(1)
                    
            except Exception as e:
                yield f"event: error\ndata: {json.dumps({'message': str(e)})}\n\n"
            finally:
                approval_subscribers.discard(client)
        
        return StreamingResponse(
            event_stream(),
            media_type="text/event-stream",
            headers={
                "Cache-Control": "no-cache, no-transform",
                "Connection": "keep-alive",
                "X-Accel-Buffering": "no",
                "Access-Control-Allow-Origin": "*",
                "Access-Control-Allow-Headers": "*"
            }
        )

    return app<|MERGE_RESOLUTION|>--- conflicted
+++ resolved
@@ -58,7 +58,6 @@
 
 Ctx = TypeVar('Ctx')
 
-<<<<<<< HEAD
 # Helper functions for HITL (moved outside like TypeScript)
 def stable_stringify(value) -> str:
     """Create deterministic JSON string for tool call signatures."""
@@ -83,7 +82,7 @@
         return f"{tool_call.function.name}:{stable_stringify(args)}"
     except Exception:
         return f"{tool_call.function.name}:unknown"
-=======
+
 def _convert_http_message_to_core(http_msg: HttpMessage) -> Message:
     """Convert HTTP message format to core Message format."""
     # Convert content
@@ -210,7 +209,6 @@
         tool_call_id=core_msg.tool_call_id,
         tool_calls=core_msg.tool_calls
     )
->>>>>>> 082c26ba
 
 def create_jaf_server(config: ServerConfig[Ctx]) -> FastAPI:
     """Create and configure a JAF server instance."""
